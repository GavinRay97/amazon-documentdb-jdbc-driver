/*
 * Licensed to the Apache Software Foundation (ASF) under one or more
 * contributor license agreements.  See the NOTICE file distributed with
 * this work for additional information regarding copyright ownership.
 * The ASF licenses this file to you under the Apache License, Version 2.0
 * (the "License"); you may not use this file except in compliance with
 * the License.  You may obtain a copy of the License at
 *
 * http://www.apache.org/licenses/LICENSE-2.0
 *
 * Unless required by applicable law or agreed to in writing, software
 * distributed under the License is distributed on an "AS IS" BASIS,
 * WITHOUT WARRANTIES OR CONDITIONS OF ANY KIND, either express or implied.
 * See the License for the specific language governing permissions and
 * limitations under the License.
 */
package software.amazon.documentdb.jdbc.calcite.adapter;

import lombok.SneakyThrows;
import org.apache.calcite.adapter.enumerable.RexImpTable;
import org.apache.calcite.adapter.enumerable.RexToLixTranslator;
import org.apache.calcite.adapter.java.JavaTypeFactory;
import org.apache.calcite.avatica.util.TimeUnitRange;
import org.apache.calcite.plan.Convention;
import org.apache.calcite.plan.RelOptRule;
import org.apache.calcite.plan.RelTraitSet;
import org.apache.calcite.rel.InvalidRelException;
import org.apache.calcite.rel.RelCollations;
import org.apache.calcite.rel.RelNode;
import org.apache.calcite.rel.convert.ConverterRule;
import org.apache.calcite.rel.core.Sort;
import org.apache.calcite.rel.logical.LogicalAggregate;
import org.apache.calcite.rel.logical.LogicalFilter;
import org.apache.calcite.rel.logical.LogicalJoin;
import org.apache.calcite.rel.logical.LogicalProject;
import org.apache.calcite.rel.type.RelDataType;
import org.apache.calcite.rex.RexCall;
import org.apache.calcite.rex.RexInputRef;
import org.apache.calcite.rex.RexLiteral;
import org.apache.calcite.rex.RexNode;
import org.apache.calcite.rex.RexVisitorImpl;
import org.apache.calcite.sql.SqlKind;
import org.apache.calcite.sql.SqlOperator;
import org.apache.calcite.sql.fun.SqlLibraryOperators;
import org.apache.calcite.sql.fun.SqlStdOperatorTable;
import org.apache.calcite.sql.type.SqlTypeName;
import org.apache.calcite.util.Bug;
import org.apache.calcite.util.Util;
import org.apache.calcite.util.trace.CalciteTrace;
import org.slf4j.Logger;
import software.amazon.documentdb.jdbc.common.utilities.SqlError;
import software.amazon.documentdb.jdbc.metadata.DocumentDbMetadataColumn;
import software.amazon.documentdb.jdbc.metadata.DocumentDbSchemaColumn;
import software.amazon.documentdb.jdbc.metadata.DocumentDbSchemaTable;

import java.sql.SQLFeatureNotSupportedException;
import java.time.DayOfWeek;
import java.time.Instant;
import java.time.Month;
import java.time.format.TextStyle;
import java.time.temporal.ChronoUnit;
import java.util.AbstractList;
import java.util.ArrayList;
import java.util.HashMap;
import java.util.List;
import java.util.Locale;
import java.util.Map;
import java.util.function.BiFunction;

import static software.amazon.documentdb.jdbc.DocumentDbConnectionProperties.isNullOrWhitespace;

/**
 * Rules and relational operators for
 * {@link DocumentDbRel#CONVENTION MONGO}
 * calling convention.
 */
public final class DocumentDbRules {
    private DocumentDbRules() { }

    protected static final Logger LOGGER = CalciteTrace.getPlannerTracer();

    @SuppressWarnings("MutablePublicArray")
    static final RelOptRule[] RULES = {
            DocumentDbSortRule.INSTANCE,
            DocumentDbFilterRule.INSTANCE,
            DocumentDbProjectRule.INSTANCE,
            DocumentDbAggregateRule.INSTANCE,
            DocumentDbJoinRule.INSTANCE
    };

    // Factors for computing the cost of the DocumentDbRel nodes.
    public static final double PROJECT_COST_FACTOR = 0.1;
    public static final double FILTER_COST_FACTOR = 0.1;
    public static final double JOIN_COST_FACTOR = 0.1;
    public static final double SORT_COST_FACTOR = 0.05;
    public static final double ENUMERABLE_COST_FACTOR = 0.1;

    /** Returns 'string' if it is a call to item['string'], null otherwise. */
    static String isItem(final RexCall call) {
        if (call.getOperator() != SqlStdOperatorTable.ITEM) {
            return null;
        }
        final RexNode op0 = call.operands.get(0);
        final RexNode op1 = call.operands.get(1);
        if (op0 instanceof RexInputRef
                && ((RexInputRef) op0).getIndex() == 0
                && op1 instanceof RexLiteral
                && ((RexLiteral) op1).getValue2() instanceof String) {
            return (String) ((RexLiteral) op1).getValue2();
        }
        return null;
    }

    // DocumentDB: modified - start
    static List<String> mongoFieldNames(final RelDataType rowType,
            final DocumentDbSchemaTable metadataTable, final boolean useOriginalPaths) {
        // DocumentDB: modified - end
        return new AbstractList<String>() {
            @Override public String get(final int index) {
                // DocumentDB: modified - start
                final String name = rowType.getFieldList().get(index).getName();
                final DocumentDbSchemaColumn column = metadataTable.getColumnMap().get(name);

                // Null columns are assumed to be fields generated by the query
                // such as aggregate expressions (ex: COUNT(*)).
                if (column == null) {
                    return getNormalizedIdentifier(name);
                }

                return getPath(column, useOriginalPaths);
                // DocumentDB: modified - end
            }

            @Override public int size() {
                return rowType.getFieldCount();
            }
        };
    }

    static String getPath(final DocumentDbSchemaColumn column, final boolean useOriginalPaths) {
        final String path;
        if (column.isIndex()) {
            path = column.getSqlName();
        } else if (column instanceof DocumentDbMetadataColumn
                && (!isNullOrWhitespace(((DocumentDbMetadataColumn) column).getResolvedPath())
                && !useOriginalPaths)) {
            path = ((DocumentDbMetadataColumn) column).getResolvedPath();
        } else {
            path = column.getFieldPath();
        }
        if (isNullOrWhitespace(path)) {
            return null;
        }
        return path;
    }
    static List<String> mongoFieldNames(final RelDataType rowType, final DocumentDbSchemaTable metadataTable) {
        return mongoFieldNames(rowType, metadataTable, false);
    }

    static String maybeQuote(final String s) {
        if (!needsQuote(s)) {
            return s;
        }
        return quote(s);
    }

    static String quote(final String s) {
        return "'" + s + "'"; // TODO: handle embedded quotes
    }

    private static boolean needsQuote(final String s) {
        for (int i = 0, n = s.length(); i < n; i++) {
            final char c = s.charAt(i);
            // DocumentDB: modified - start
            // Add quotes for embedded documents (contains '.') and
            // for field names with ':'.
            if (!Character.isJavaIdentifierPart(c)
                    || c == '$' || c == '.' || c == ':') {
                return true;
            }
            // DocumentDB: modified - end
        }
        return false;
    }

    /**
     * Removes the '$' symbol from the start of a string, and replaces it with '_'.
     * @param fieldName The non-normalized string
     * @return The input string with '$' replaced by '_'
     */
    protected static String getNormalizedIdentifier(final String fieldName) {
        return fieldName.startsWith("$") ? "_" + fieldName.substring(1) : fieldName;
    }

    /** Translator from {@link RexNode} to strings in MongoDB's expression
     * language. */
    static class RexToMongoTranslator extends RexVisitorImpl<String> {
        private final JavaTypeFactory typeFactory;
        private final List<String> inFields;

        private static final Map<SqlOperator, String> MONGO_OPERATORS =
                new HashMap<>();
        private static final Map<SqlOperator,
                BiFunction<RexCall, List<String>, String>> REX_CALL_TO_MONGO_MAP = new HashMap<>();

        static {
            // Arithmetic
            MONGO_OPERATORS.put(SqlStdOperatorTable.DIVIDE, "$divide");
            MONGO_OPERATORS.put(SqlStdOperatorTable.MULTIPLY, "$multiply");
            MONGO_OPERATORS.put(SqlStdOperatorTable.MOD, "$mod");
            MONGO_OPERATORS.put(SqlStdOperatorTable.PLUS, "$add");
            MONGO_OPERATORS.put(SqlStdOperatorTable.MINUS, "$subtract");
            MONGO_OPERATORS.put(SqlStdOperatorTable.MINUS_DATE, "$subtract");
            // Boolean
            MONGO_OPERATORS.put(SqlStdOperatorTable.AND, "$and");
            MONGO_OPERATORS.put(SqlStdOperatorTable.OR, "$or");
            MONGO_OPERATORS.put(SqlStdOperatorTable.NOT, "$not");
            // Comparison
            MONGO_OPERATORS.put(SqlStdOperatorTable.EQUALS, "$eq");
            MONGO_OPERATORS.put(SqlStdOperatorTable.NOT_EQUALS, "$ne");
            MONGO_OPERATORS.put(SqlStdOperatorTable.GREATER_THAN, "$gt");
            MONGO_OPERATORS.put(SqlStdOperatorTable.GREATER_THAN_OR_EQUAL, "$gte");
            MONGO_OPERATORS.put(SqlStdOperatorTable.LESS_THAN, "$lt");
            MONGO_OPERATORS.put(SqlStdOperatorTable.LESS_THAN_OR_EQUAL, "$lte");

            MONGO_OPERATORS.put(SqlStdOperatorTable.IS_NULL, "$lte");
            MONGO_OPERATORS.put(SqlStdOperatorTable.IS_NOT_NULL, "$gt");

            // Arithmetic
            REX_CALL_TO_MONGO_MAP.put(SqlStdOperatorTable.DIVIDE,
                    (call, strings) -> getMongoAggregateForOperator(
                            call, strings, MONGO_OPERATORS.get(call.getOperator())));
            REX_CALL_TO_MONGO_MAP.put(SqlStdOperatorTable.MULTIPLY,
                    (call, strings) -> getMongoAggregateForOperator(
                            call, strings, MONGO_OPERATORS.get(call.getOperator())));
            REX_CALL_TO_MONGO_MAP.put(SqlStdOperatorTable.MOD,
                    (call, strings) -> getMongoAggregateForOperator(
                            call, strings, MONGO_OPERATORS.get(call.getOperator())));
            REX_CALL_TO_MONGO_MAP.put(SqlStdOperatorTable.PLUS,
                    (call, strings) -> getMongoAggregateForOperator(
                            call, strings, MONGO_OPERATORS.get(call.getOperator())));
            REX_CALL_TO_MONGO_MAP.put(SqlStdOperatorTable.MINUS,
                    (call, strings) -> getMongoAggregateForOperator(
                            call, strings, MONGO_OPERATORS.get(call.getOperator())));
            REX_CALL_TO_MONGO_MAP.put(SqlStdOperatorTable.MINUS_DATE,
                    (call, strings) -> getMongoAggregateForOperator(
                            call, strings, MONGO_OPERATORS.get(call.getOperator())));
            REX_CALL_TO_MONGO_MAP.put(SqlStdOperatorTable.DIVIDE_INTEGER,
                    RexToMongoTranslator::getMongoAggregateForIntegerDivide);
            // Boolean
            REX_CALL_TO_MONGO_MAP.put(SqlStdOperatorTable.AND,
                    (call, strings) -> getMongoAggregateForOperator(
                            call, strings, MONGO_OPERATORS.get(call.getOperator())));
            REX_CALL_TO_MONGO_MAP.put(SqlStdOperatorTable.OR,
                    (call, strings) -> getMongoAggregateForOperator(
                            call, strings, MONGO_OPERATORS.get(call.getOperator())));
            REX_CALL_TO_MONGO_MAP.put(SqlStdOperatorTable.NOT,
                    (call, strings) -> getMongoAggregateForOperator(
                            call, strings, MONGO_OPERATORS.get(call.getOperator())));
            // Comparison
            REX_CALL_TO_MONGO_MAP.put(SqlStdOperatorTable.EQUALS,
                    (call, strings) -> getMongoAggregateForOperator(
                            call, strings, MONGO_OPERATORS.get(call.getOperator())));
            // Need to handle null value
            REX_CALL_TO_MONGO_MAP.put(SqlStdOperatorTable.NOT_EQUALS,
                    (call, strings) -> getMongoAggregateForComparisonOperator(
                            call, strings, MONGO_OPERATORS.get(call.getOperator())));
            REX_CALL_TO_MONGO_MAP.put(SqlStdOperatorTable.GREATER_THAN,
                    (call, strings) -> getMongoAggregateForComparisonOperator(
                            call, strings, MONGO_OPERATORS.get(call.getOperator())));
            REX_CALL_TO_MONGO_MAP.put(SqlStdOperatorTable.GREATER_THAN_OR_EQUAL,
                    (call, strings) -> getMongoAggregateForComparisonOperator(
                            call, strings, MONGO_OPERATORS.get(call.getOperator())));
            REX_CALL_TO_MONGO_MAP.put(SqlStdOperatorTable.LESS_THAN,
                    (call, strings) -> getMongoAggregateForComparisonOperator(
                            call, strings, MONGO_OPERATORS.get(call.getOperator())));
            REX_CALL_TO_MONGO_MAP.put(SqlStdOperatorTable.LESS_THAN_OR_EQUAL,
                    (call, strings) -> getMongoAggregateForComparisonOperator(
                            call, strings, MONGO_OPERATORS.get(call.getOperator())));

            REX_CALL_TO_MONGO_MAP.put(SqlStdOperatorTable.IS_NULL,
                    (call, strings) -> getMongoAggregateForNullOperator(
                            strings, MONGO_OPERATORS.get(call.getOperator())));
            REX_CALL_TO_MONGO_MAP.put(SqlStdOperatorTable.IS_NOT_NULL,
                    (call, strings) -> getMongoAggregateForNullOperator(
                            strings, MONGO_OPERATORS.get(call.getOperator())));

            // Date operations
            REX_CALL_TO_MONGO_MAP.put(SqlStdOperatorTable.CURRENT_DATE, DateFunctionTranslator::translateCurrentTimestamp);
            REX_CALL_TO_MONGO_MAP.put(SqlStdOperatorTable.CURRENT_TIME, DateFunctionTranslator::translateCurrentTimestamp);
            REX_CALL_TO_MONGO_MAP.put(SqlStdOperatorTable.CURRENT_TIMESTAMP, DateFunctionTranslator::translateCurrentTimestamp);
            REX_CALL_TO_MONGO_MAP.put(SqlStdOperatorTable.DATETIME_PLUS, DateFunctionTranslator::translateDateAdd);
            REX_CALL_TO_MONGO_MAP.put(SqlStdOperatorTable.EXTRACT, DateFunctionTranslator::translateExtract);
            REX_CALL_TO_MONGO_MAP.put(SqlLibraryOperators.DAYNAME, DateFunctionTranslator::translateDayName);
            REX_CALL_TO_MONGO_MAP.put(SqlLibraryOperators.MONTHNAME, DateFunctionTranslator::translateMonthName);
            REX_CALL_TO_MONGO_MAP.put(SqlStdOperatorTable.FLOOR, DateFunctionTranslator::translateFloor);
            // CASE, ITEM
            REX_CALL_TO_MONGO_MAP.put(SqlStdOperatorTable.CASE, RexToMongoTranslator::getMongoAggregateForCase);
            REX_CALL_TO_MONGO_MAP.put(SqlStdOperatorTable.ITEM, RexToMongoTranslator::getMongoAggregateForItem);

            REX_CALL_TO_MONGO_MAP.put(SqlStdOperatorTable.SUBSTRING,
                    RexToMongoTranslator::getMongoAggregateForSubstringOperator);
        }

        protected RexToMongoTranslator(final JavaTypeFactory typeFactory,
                final List<String> inFields) {
            super(true);
            this.typeFactory = typeFactory;
            this.inFields = inFields;
        }

        @Override public String visitLiteral(final RexLiteral literal) {
            if (literal.getValue() == null) {
                return "null";
            }

            switch (literal.getType().getSqlTypeName()) {
                case DOUBLE:
                case DECIMAL:
                    return "{\"$numberDouble\": \"" + literal.getValueAs(Double.class) + "\"}";
                case BIGINT:
                case INTERVAL_DAY:
                case INTERVAL_HOUR:
                case INTERVAL_MINUTE:
                case INTERVAL_SECOND:
                    // Convert supported intervals to milliseconds.
                    return "{\"$numberLong\": \"" + literal.getValueAs(Long.class) + "\"}";
                case DATE:
                    return "{\"$date\": {\"$numberLong\": \"" + literal.getValueAs(Integer.class) + "\" } }";
                case TIMESTAMP:
                case TIMESTAMP_WITH_LOCAL_TIME_ZONE:
                    // Convert from date in milliseconds to MongoDb date.
                    return "{\"$date\": {\"$numberLong\": \"" + literal.getValueAs(Long.class) + "\" } }";
                default:
                    /*
                    TODO: AD-239: Re-add use of literal here.
                    return "{\"$literal\": "
                            + RexToLixTranslator.translateLiteral(literal, literal.getType(),
                            typeFactory, RexImpTable.NullAs.NOT_POSSIBLE)
                            + "}";

                     */
                    return RexToLixTranslator.translateLiteral(literal, literal.getType(),
                            typeFactory, RexImpTable.NullAs.NOT_POSSIBLE).toString();
            }
        }

        @Override public String visitInputRef(final RexInputRef inputRef) {
            return maybeQuote(
                    "$" + inFields.get(inputRef.getIndex()));
        }

        @SneakyThrows
        @Override public String visitCall(final RexCall call) {
            final String name = isItem(call);
            if (name != null) {
                return "'$" + name + "'";
            }

            final List<String> strings = visitList(call.operands);
            if (call.getKind() == SqlKind.CAST || call.getKind() == SqlKind.REINTERPRET) {
                // TODO: Handle case when DocumentDB supports $convert.
                return strings.get(0);
            }
<<<<<<< HEAD
            final String stdOperator = MONGO_OPERATORS.get(call.getOperator());
            if (stdOperator != null) {
                // For comparisons other than equals we must check it exists and is not null.
                final String op = "{" + stdOperator + ": [" + Util.commaList(strings) + "]}";
                if (MONGO_OPERATORS.get(SqlStdOperatorTable.LESS_THAN).equals(stdOperator) ||
                        MONGO_OPERATORS.get(SqlStdOperatorTable.LESS_THAN_OR_EQUAL).equals(stdOperator) ||
                        MONGO_OPERATORS.get(SqlStdOperatorTable.NOT_EQUALS).equals(stdOperator) ||
                        MONGO_OPERATORS.get(SqlStdOperatorTable.GREATER_THAN).equals(stdOperator) ||
                        MONGO_OPERATORS.get(SqlStdOperatorTable.GREATER_THAN_OR_EQUAL).equals(stdOperator)) {
                    return addNullChecksToQuery(strings, op);
                }
                return op;
=======

            if (REX_CALL_TO_MONGO_MAP.containsKey(call.getOperator())) {
                final String result = REX_CALL_TO_MONGO_MAP.get(call.getOperator()).apply(call, strings);
                if (result != null) {
                    return result;
                }
>>>>>>> af0d7766
            }

            throw new IllegalArgumentException("Translation of " + call
                    + " is not supported by DocumentDbRules");
        }

        private static String getMongoAggregateForIntegerDivide(final RexCall call, final List<String> strings) {
            return getIntegerDivisionOperation(strings.get(0), strings.get(1));
        }

        private static String getMongoAggregateForCase(
                final RexCall call,
                final List<String> strings) {
            final StringBuilder sb = new StringBuilder();
            final StringBuilder finish = new StringBuilder();
            // case(a, b, c)  -> $cond:[a, b, c]
            // case(a, b, c, d) -> $cond:[a, b, $cond:[c, d, null]]
            // case(a, b, c, d, e) -> $cond:[a, b, $cond:[c, d, e]]
            for (int i = 0; i < strings.size(); i += 2) {
                sb.append("{$cond:[");
                finish.append("]}");

                sb.append(strings.get(i));
                sb.append(',');
                sb.append(strings.get(i + 1));
                sb.append(',');
                if (i == strings.size() - 3) {
                    sb.append(strings.get(i + 2));
                    break;
                }
                if (i == strings.size() - 2) {
                    sb.append("null");
                    break;
                }
            }
            sb.append(finish);
            return sb.toString();
        }

        private static String getMongoAggregateForItem(
                final RexCall call,
                final List<String> strings) {
            final RexNode op1 = call.operands.get(1);
            if (op1 instanceof RexLiteral
                    && op1.getType().getSqlTypeName() == SqlTypeName.INTEGER) {
                if (!Bug.CALCITE_194_FIXED) {
                    return "'" + stripQuotes(strings.get(0)) + "["
                            + ((RexLiteral) op1).getValue2() + "]'";
                }
                return strings.get(0) + "[" + strings.get(1) + "]";
            }
            return null;
        }

        @SneakyThrows
        private static String getMongoAggregateForComparisonOperator(
                final RexCall call,
                final List<String> strings,
                final String stdOperator) {
            final String op = getMongoAggregateForOperator(call, strings, stdOperator);
            return addNullChecksToQuery(strings, op);
        }

        private static String getMongoAggregateForNullOperator(
                final List<String> strings,
                final String stdOperator) {
            return "{" + stdOperator + ": [" + strings.get(0) + ", null]}";
        }

        private static String getMongoAggregateForSubstringOperator(
                final RexCall call,
                final List<String> strings) {
            final List<String> inputs = new ArrayList<>(strings);
            inputs.set(1, "{$subtract: [" + inputs.get(1) + ", 1]}"); // Conversion from one-indexed to zero-indexed
            if (inputs.size() == 2) {
                inputs.add(String.valueOf(Integer.MAX_VALUE));
            }
            return "{$substrCP: [" + Util.commaList(inputs) + "]}";
        }

        private static String addNullChecksToQuery(final List<String> strings, final String op) {
            final StringBuilder sb = new StringBuilder("{\"$and\": [");
            sb.append(op);
            for (int i = 0; i < 2; i++) {
                if (!strings.get(i).equals("null")) {
                    // The operator {$gt null} filters out any values that are null or undefined.
                    sb.append(",{\"$gt\": [");
                    sb.append(strings.get(i));
                    sb.append(", null]}");
                }
            }
            sb.append("]}");
            return sb.toString();
        }
    }

    private static String stripQuotes(final String s) {
        return s.startsWith("'") && s.endsWith("'")
                ? s.substring(1, s.length() - 1)
                : s;
    }

    @SneakyThrows
    private static String getMongoAggregateForOperator(
            final RexCall call,
            final List<String> strings,
            final String stdOperator) {
        verifySupportedType(call);
        return "{" + maybeQuote(stdOperator) + ": [" + Util.commaList(strings) + "]}";
    }

    private static void verifySupportedType(final RexCall call)
            throws SQLFeatureNotSupportedException {
        if (call.type.getSqlTypeName() == SqlTypeName.INTERVAL_MONTH
                || call.type.getSqlTypeName() == SqlTypeName.INTERVAL_YEAR) {
            throw SqlError.createSQLFeatureNotSupportedException(LOGGER,
                    SqlError.UNSUPPORTED_CONVERSION,
                    call.type.getSqlTypeName().getName(),
                    SqlTypeName.TIMESTAMP.getName());
        }
    }

    private static String getIntegerDivisionOperation(final String value, final String divisor) {
        // TODO: when $trunc is supported in DocumentDB, add back.
        //final String intDivideOptFormat = "{ \"$trunc\": [ {\"$divide\": [%s]}, 0 ]}";
        // NOTE: $mod, $subtract, and $divide - together, perform integer division
        final String modulo = String.format(
                "{\"$mod\": [%s, %s]}", value, divisor);
        final String subtractRemainder = String.format(
                "{\"$subtract\": [%s, %s]}", value, modulo);
        return String.format(
                "{\"$divide\": [%s, %s]}", subtractRemainder, divisor);
    }

    private static class DateFunctionTranslator {

        private static final Map<TimeUnitRange, String> DATE_PART_OPERATORS =
                new HashMap<>();
        private static final Instant FIRST_DAY_OF_WEEK_AFTER_EPOCH =
                Instant.parse("1970-01-05T00:00:00Z");

        static {
            // Date part operators
            DATE_PART_OPERATORS.put(TimeUnitRange.YEAR, "$year");
            DATE_PART_OPERATORS.put(TimeUnitRange.MONTH, "$month");
            DATE_PART_OPERATORS.put(TimeUnitRange.WEEK, "$week");
            DATE_PART_OPERATORS.put(TimeUnitRange.HOUR, "$hour");
            DATE_PART_OPERATORS.put(TimeUnitRange.MINUTE, "$minute");
            DATE_PART_OPERATORS.put(TimeUnitRange.SECOND, "$second");
            DATE_PART_OPERATORS.put(TimeUnitRange.DOY, "$dayOfYear");
            DATE_PART_OPERATORS.put(TimeUnitRange.DAY, "$dayOfMonth");
            DATE_PART_OPERATORS.put(TimeUnitRange.DOW, "$dayOfWeek");
            DATE_PART_OPERATORS.put(TimeUnitRange.ISODOW, "$isoDayOfWeek");
            DATE_PART_OPERATORS.put(TimeUnitRange.ISOYEAR, "$isoWeekYear");
        }

        private static String translateCurrentTimestamp(final RexCall rexCall, final List<String> strings) {
            return "new Date()";
        }

        private static String translateDateAdd(final RexCall call, final List<String> strings) {
            // TODO: Check for unsupported intervals and throw error/emulate in some other way.
            return "{ \"$add\":" + "[" + Util.commaList(strings) + "]}";
        }

        private static String translateExtract(final RexCall call, final List<String> strings) {
            // The first argument to extract is the interval (literal)
            // and the second argument is the date (can be any node evaluating to a date).
            final RexLiteral literal = (RexLiteral) call.getOperands().get(0);
            final TimeUnitRange range = literal.getValueAs(TimeUnitRange.class);

            // TODO: Check for unsupported time unit (ex: quarter) and emulate in some other way.
            if (range == TimeUnitRange.QUARTER) {
                return translateExtractQuarter(strings);
            }
            return "{ " + quote(DATE_PART_OPERATORS.get(range)) + ": " + strings.get(1) + "}";
        }

        private static String translateExtractQuarter(final List<String> strings) {
            final String extractQuarterFormatString =
                    "{'$cond': [{'$lte': [{'$month': %1$s}, 3]}, 1,"
                            + " {'$cond': [{'$lte': [{'$month': %1$s}, 6]}, 2,"
                            + " {'$cond': [{'$lte': [{'$month': %1$s}, 9]}, 3,"
                            + " {'$cond': [{'$lte': [{'$month': %1$s}, 12]}, 4,"
                            + " null]}]}]}]}";
            return String.format(extractQuarterFormatString, strings.get(1));
        }

        public static String translateDayName(final RexCall rexCall, final List<String> strings) {
            final String dayNameFormatString =
                    " {'$cond': [{'$eq': [{'$dayOfWeek': %8$s}, 1]}, '%1$s',"
                            + " {'$cond': [{'$eq': [{'$dayOfWeek': %8$s}, 2]}, '%2$s',"
                            + " {'$cond': [{'$eq': [{'$dayOfWeek': %8$s}, 3]}, '%3$s',"
                            + " {'$cond': [{'$eq': [{'$dayOfWeek': %8$s}, 4]}, '%4$s',"
                            + " {'$cond': [{'$eq': [{'$dayOfWeek': %8$s}, 5]}, '%5$s',"
                            + " {'$cond': [{'$eq': [{'$dayOfWeek': %8$s}, 6]}, '%6$s',"
                            + " {'$cond': [{'$eq': [{'$dayOfWeek': %8$s}, 7]}, '%7$s',"
                            + " null]}]}]}]}]}]}]}";
            return String.format(dayNameFormatString,
                    DayOfWeek.SUNDAY.getDisplayName(TextStyle.FULL, Locale.getDefault()),
                    DayOfWeek.MONDAY.getDisplayName(TextStyle.FULL, Locale.getDefault()),
                    DayOfWeek.TUESDAY.getDisplayName(TextStyle.FULL, Locale.getDefault()),
                    DayOfWeek.WEDNESDAY.getDisplayName(TextStyle.FULL, Locale.getDefault()),
                    DayOfWeek.THURSDAY.getDisplayName(TextStyle.FULL, Locale.getDefault()),
                    DayOfWeek.FRIDAY.getDisplayName(TextStyle.FULL, Locale.getDefault()),
                    DayOfWeek.SATURDAY.getDisplayName(TextStyle.FULL, Locale.getDefault()),
                    strings.get(0));
        }

        public static String translateMonthName(final RexCall rexCall, final List<String> strings) {
            final String monthNameFormatString =
                    "{'$cond': [{'$eq': [{'$month': %13$s}, 1]}, '%1$s',"
                    + " {'$cond': [{'$eq': [{'$month': %13$s}, 2]}, '%2$s',"
                    + " {'$cond': [{'$eq': [{'$month': %13$s}, 3]}, '%3$s',"
                    + " {'$cond': [{'$eq': [{'$month': %13$s}, 4]}, '%4$s',"
                    + " {'$cond': [{'$eq': [{'$month': %13$s}, 5]}, '%5$s',"
                    + " {'$cond': [{'$eq': [{'$month': %13$s}, 6]}, '%6$s',"
                    + " {'$cond': [{'$eq': [{'$month': %13$s}, 7]}, '%7$s',"
                    + " {'$cond': [{'$eq': [{'$month': %13$s}, 8]}, '%8$s',"
                    + " {'$cond': [{'$eq': [{'$month': %13$s}, 9]}, '%9$s',"
                    + " {'$cond': [{'$eq': [{'$month': %13$s}, 10]}, '%10$s',"
                    + " {'$cond': [{'$eq': [{'$month': %13$s}, 11]}, '%11$s',"
                    + " {'$cond': [{'$eq': [{'$month': %13$s}, 12]}, '%12$s',"
                    + " null]}]}]}]}]}]}]}]}]}]}]}]}";
            return String.format(monthNameFormatString,
                    Month.JANUARY.getDisplayName(TextStyle.FULL, Locale.getDefault()),
                    Month.FEBRUARY.getDisplayName(TextStyle.FULL, Locale.getDefault()),
                    Month.MARCH.getDisplayName(TextStyle.FULL, Locale.getDefault()),
                    Month.APRIL.getDisplayName(TextStyle.FULL, Locale.getDefault()),
                    Month.MAY.getDisplayName(TextStyle.FULL, Locale.getDefault()),
                    Month.JUNE.getDisplayName(TextStyle.FULL, Locale.getDefault()),
                    Month.JULY.getDisplayName(TextStyle.FULL, Locale.getDefault()),
                    Month.AUGUST.getDisplayName(TextStyle.FULL, Locale.getDefault()),
                    Month.SEPTEMBER.getDisplayName(TextStyle.FULL, Locale.getDefault()),
                    Month.OCTOBER.getDisplayName(TextStyle.FULL, Locale.getDefault()),
                    Month.NOVEMBER.getDisplayName(TextStyle.FULL, Locale.getDefault()),
                    Month.DECEMBER.getDisplayName(TextStyle.FULL, Locale.getDefault()),
                    strings.get(0));
        }

        @SneakyThrows
        private static String translateFloor(final RexCall rexCall, final List<String> strings) {
            // TODO: Add support for integer floor with one operand
            if (rexCall.operands.size() != 2) {
                return null;
            }

            // NOTE: Required for getting FLOOR of date-time
            final RexNode operand2 = rexCall.operands.get(1);
            if (!(operand2.isA(SqlKind.LITERAL)
                    && operand2.getType().getSqlTypeName() == SqlTypeName.SYMBOL
                    && (((RexLiteral) operand2).getValue() instanceof TimeUnitRange))) {
                return null;
            }
            final RexLiteral literal = (RexLiteral) operand2;
            final TimeUnitRange timeUnitRange = literal.getValueAs(TimeUnitRange.class);
            switch (timeUnitRange) {
                case YEAR:
                case MONTH:
                    return formatYearMonthFloorOperation(strings, timeUnitRange);
                case QUARTER:
                    return formatQuarterFloorOperation(strings);
                case WEEK:
                case DAY:
                case HOUR:
                case MINUTE:
                case SECOND:
                case MILLISECOND:
                    return formatMillisecondFloorOperation(strings, timeUnitRange);
                default:
                    throw SqlError.createSQLFeatureNotSupportedException(LOGGER,
                            SqlError.UNSUPPORTED_PROPERTY, timeUnitRange.toString());
            }
        }

<<<<<<< HEAD
        private String addNullChecksToQuery(final List<String> strings, final String op) {
            final StringBuilder sb = new StringBuilder("{$and: [");
            sb.append(op);
            for (int i = 0; i < 2; i++) {
                if (!strings.get(i).equals("null")) {
                    // The operator {$gt null} filters out any values that are null or undefined.
                    sb.append("{$gt: [");
                    sb.append(strings.get(i));
                    sb.append(", null]}");
                }
            }
            sb.append("]}");
            return sb.toString();
        }

        private static String stripQuotes(final String s) {
            return s.startsWith("'") && s.endsWith("'")
                    ? s.substring(1, s.length() - 1)
                    : s;
=======
        private static String formatYearMonthFloorOperation(
                final List<String> strings,
                final TimeUnitRange timeUnitRange) {
            final String monthFormat = timeUnitRange == TimeUnitRange.YEAR ? "01" : "%m";
            return formatYearMonthFloorOperation(strings.get(0), monthFormat);
        }

        private static String formatYearMonthFloorOperation(
                final String dateOperand,
                final String monthFormat) {
            final String yearFormat = "%Y";
            return String.format(
                    "{'$dateFromString': {'dateString':"
                            + " {'$dateToString':"
                            + " {'date': %1$s, 'format': '%2$s-%3$s-01T00:00:00Z'}}}}",
                    dateOperand, yearFormat, monthFormat);
        }

        private static String formatMillisecondFloorOperation(
                final List<String> strings,
                final TimeUnitRange timeUnitRange) throws SQLFeatureNotSupportedException {

            final Instant baseDate = timeUnitRange == TimeUnitRange.WEEK
                    ? FIRST_DAY_OF_WEEK_AFTER_EPOCH // Monday (or first day of week)
                    : Instant.EPOCH;
            final long divisorLong = getDivisorValueForNumericFloor(timeUnitRange);
            final String divisor = String.format(
                    "{\"$numberLong\": \"%d\"}", divisorLong);
            final String subtract = String.format(
                    "{\"$subtract\": [%s, {\"$date\": {\"$numberLong\": \"%d\"}}]}",
                    strings.get(0), baseDate.toEpochMilli());
            final String divide = getIntegerDivisionOperation(subtract, divisor);
            final String multiply =  String.format(
                    "{\"$multiply\": [%s, %s]}", divisor, divide);
            return String.format(
                    "{\"$add\": [{\"$date\": {\"$numberLong\": \"%d\"}}, %s]}",
                    baseDate.toEpochMilli(), multiply);
        }

        private static String formatQuarterFloorOperation(final List<String> strings) {
            final String truncateQuarterFormatString =
                    "{'$cond': [{'$lte': [{'$month': %1$s}, 3]}, %2$s,"
                            + " {'$cond': [{'$lte': [{'$month': %1$s}, 6]}, %3$s,"
                            + " {'$cond': [{'$lte': [{'$month': %1$s}, 9]}, %4$s,"
                            + " {'$cond': [{'$lte': [{'$month': %1$s}, 12]}, %5$s,"
                            + " null]}]}]}]}";
            final String monthFormatJanuary = "01";
            final String monthFormatApril = "04";
            final String monthFormatJuly = "07";
            final String monthFormatOctober = "10";
            return String.format(truncateQuarterFormatString,
                    strings.get(0),
                    formatYearMonthFloorOperation(strings.get(0), monthFormatJanuary),
                    formatYearMonthFloorOperation(strings.get(0), monthFormatApril),
                    formatYearMonthFloorOperation(strings.get(0), monthFormatJuly),
                    formatYearMonthFloorOperation(strings.get(0), monthFormatOctober));
        }

        private static long getDivisorValueForNumericFloor(final TimeUnitRange timeUnitRange)
                throws SQLFeatureNotSupportedException {
            final long divisorLong;
            switch (timeUnitRange) {
                case WEEK:
                    divisorLong = ChronoUnit.WEEKS.getDuration().toMillis();
                    break;
                case DAY:
                    divisorLong = ChronoUnit.DAYS.getDuration().toMillis();
                    break;
                case HOUR:
                    divisorLong = ChronoUnit.HOURS.getDuration().toMillis();
                    break;
                case MINUTE:
                    divisorLong = ChronoUnit.MINUTES.getDuration().toMillis();
                    break;
                case SECOND:
                    divisorLong = ChronoUnit.SECONDS.getDuration().toMillis();
                    break;
                case MILLISECOND:
                    divisorLong = 1;
                    break;
                default:
                    throw SqlError.createSQLFeatureNotSupportedException(LOGGER,
                            SqlError.UNSUPPORTED_PROPERTY, timeUnitRange.toString());
            }
            return divisorLong;
>>>>>>> af0d7766
        }
    }

    /** Base class for planner rules that convert a relational expression to
     * MongoDB calling convention. */
    abstract static class DocumentDbConverterRule extends ConverterRule {
        protected DocumentDbConverterRule(final Config config) {
            super(config);
        }
    }

    /**
     * Rule to convert a {@link Sort} to a
     * {@link DocumentDbSort}.
     */
    private static class DocumentDbSortRule extends DocumentDbConverterRule {
        static final DocumentDbSortRule INSTANCE = Config.INSTANCE
                .withConversion(Sort.class, Convention.NONE, DocumentDbRel.CONVENTION,
                        "DocumentDbSortRule")
                .withRuleFactory(DocumentDbSortRule::new)
                .toRule(DocumentDbSortRule.class);

        DocumentDbSortRule(final Config config) {
            super(config);
        }

        @Override public RelNode convert(final RelNode rel) {
            final Sort sort = (Sort) rel;
            final RelTraitSet traitSet =
                    sort.getTraitSet().replace(out)
                            .replace(sort.getCollation());
            return new DocumentDbSort(rel.getCluster(), traitSet,
                    convert(sort.getInput(), traitSet.replace(RelCollations.EMPTY)),
                    sort.getCollation(), sort.offset, sort.fetch);
        }
    }

    /**
     * Rule to convert a {@link LogicalFilter} to a
     * {@link DocumentDbFilter}.
     */
    private static class DocumentDbFilterRule extends DocumentDbConverterRule {
        static final DocumentDbFilterRule INSTANCE = Config.INSTANCE
                .withConversion(LogicalFilter.class, Convention.NONE,
                        DocumentDbRel.CONVENTION, "DocumentDbFilterRule")
                .withRuleFactory(DocumentDbFilterRule::new)
                .toRule(DocumentDbFilterRule.class);

        DocumentDbFilterRule(final Config config) {
            super(config);
        }

        @Override public RelNode convert(final RelNode rel) {
            final LogicalFilter filter = (LogicalFilter) rel;
            final RelTraitSet traitSet = filter.getTraitSet().replace(out);
            return new DocumentDbFilter(
                    rel.getCluster(),
                    traitSet,
                    convert(filter.getInput(), out),
                    filter.getCondition());
        }
    }

    /**
     * Rule to convert a {@link LogicalProject}
     * to a {@link DocumentDbProject}.
     */
    private static class DocumentDbProjectRule extends DocumentDbConverterRule {
        static final DocumentDbProjectRule INSTANCE = Config.INSTANCE
                .withConversion(LogicalProject.class, Convention.NONE,
                        DocumentDbRel.CONVENTION, "DocumentDbProjectRule")
                .withRuleFactory(DocumentDbProjectRule::new)
                .toRule(DocumentDbProjectRule.class);

        DocumentDbProjectRule(final Config config) {
            super(config);
        }

        @Override public RelNode convert(final RelNode rel) {
            final LogicalProject project = (LogicalProject) rel;
            final RelTraitSet traitSet = project.getTraitSet().replace(out);
            return new DocumentDbProject(project.getCluster(), traitSet,
                    convert(project.getInput(), out), project.getProjects(),
                    project.getRowType());
        }
    }

    /**
     * Rule to convert a {@link org.apache.calcite.rel.logical.LogicalJoin} to
     * a {@link DocumentDbJoin}.
     */
    private static class DocumentDbJoinRule extends DocumentDbConverterRule {
        private static final DocumentDbJoinRule INSTANCE = Config.INSTANCE
                .withConversion(LogicalJoin.class, Convention.NONE,
                        DocumentDbRel.CONVENTION, "DocumentDbJoinRule")
                .withRuleFactory(DocumentDbJoinRule::new)
                .toRule(DocumentDbJoinRule.class);

        protected DocumentDbJoinRule(final Config config) {
            super(config);
        }

        @Override public RelNode convert(final RelNode rel) {
            final LogicalJoin join = (LogicalJoin) rel;
            final RelTraitSet traitSet = join.getTraitSet().replace(out);
            return new DocumentDbJoin(join.getCluster(), traitSet,
                    convert(join.getLeft(), out),
                    convert(join.getRight(), out),
                    join.getCondition(), join.getJoinType());
        }
    }

    /*

    /**
     * Rule to convert a {@link LogicalCalc} to an
     * {@link MongoCalcRel}.
     o/
    private static class MongoCalcRule
        extends DocumentDbConverterRule {
      private MongoCalcRule(MongoConvention out) {
        super(
            LogicalCalc.class,
            Convention.NONE,
            out,
            "MongoCalcRule");
      }

      public RelNode convert(RelNode rel) {
        final LogicalCalc calc = (LogicalCalc) rel;

        // If there's a multiset, let FarragoMultisetSplitter work on it
        // first.
        if (RexMultisetUtil.containsMultiset(calc.getProgram())) {
          return null;
        }

        return new MongoCalcRel(
            rel.getCluster(),
            rel.getTraitSet().replace(out),
            convert(
                calc.getChild(),
                calc.getTraitSet().replace(out)),
            calc.getProgram(),
            Project.Flags.Boxed);
      }
    }

    public static class MongoCalcRel extends SingleRel implements MongoRel {
      private final RexProgram program;

      /**
       * Values defined in {@link org.apache.calcite.rel.core.Project.Flags}.
       o/
      protected int flags;

      public MongoCalcRel(
          RelOptCluster cluster,
          RelTraitSet traitSet,
          RelNode child,
          RexProgram program,
          int flags) {
        super(cluster, traitSet, child);
        assert getConvention() instanceof MongoConvention;
        this.flags = flags;
        this.program = program;
        this.rowType = program.getOutputRowType();
      }

      public RelOptPlanWriter explainTerms(RelOptPlanWriter pw) {
        return program.explainCalc(super.explainTerms(pw));
      }

      public double getRows() {
        return LogicalFilter.estimateFilteredRows(
            getChild(), program);
      }

      public RelOptCost computeSelfCost(RelOptPlanner planner) {
        double dRows = RelMetadataQuery.getRowCount(this);
        double dCpu =
            RelMetadataQuery.getRowCount(getChild())
                * program.getExprCount();
        double dIo = 0;
        return planner.makeCost(dRows, dCpu, dIo);
      }

      public RelNode copy(RelTraitSet traitSet, List<RelNode> inputs) {
        return new MongoCalcRel(
            getCluster(),
            traitSet,
            sole(inputs),
            program.copy(),
            getFlags());
      }

      public int getFlags() {
        return flags;
      }

      public RexProgram getProgram() {
        return program;
      }

      public SqlString implement(MongoImplementor implementor) {
        final SqlBuilder buf = new SqlBuilder(implementor.dialect);
        buf.append("SELECT ");
        if (isStar(program)) {
          buf.append("*");
        } else {
          for (Ord<RexLocalRef> ref : Ord.zip(program.getProjectList())) {
            buf.append(ref.i == 0 ? "" : ", ");
            expr(buf, program, ref.e);
            alias(buf, null, getRowType().getFieldNames().get(ref.i));
          }
        }
        implementor.newline(buf)
            .append("FROM ");
        implementor.subQuery(buf, 0, getChild(), "t");
        if (program.getCondition() != null) {
          implementor.newline(buf);
          buf.append("WHERE ");
          expr(buf, program, program.getCondition());
        }
        return buf.toSqlString();
      }

      private static boolean isStar(RexProgram program) {
        int i = 0;
        for (RexLocalRef ref : program.getProjectList()) {
          if (ref.getIndex() != i++) {
            return false;
          }
        }
        return i == program.getInputRowType().getFieldCount();
      }

      private static void expr(
          SqlBuilder buf, RexProgram program, RexNode rex) {
        if (rex instanceof RexLocalRef) {
          final int index = ((RexLocalRef) rex).getIndex();
          expr(buf, program, program.getExprList().get(index));
        } else if (rex instanceof RexInputRef) {
          buf.identifier(
              program.getInputRowType().getFieldNames().get(
                  ((RexInputRef) rex).getIndex()));
        } else if (rex instanceof RexLiteral) {
          toSql(buf, (RexLiteral) rex);
        } else if (rex instanceof RexCall) {
          final RexCall call = (RexCall) rex;
          switch (call.getOperator().getSyntax()) {
          case Binary:
            expr(buf, program, call.getOperands().get(0));
            buf.append(' ')
                .append(call.getOperator().toString())
                .append(' ');
            expr(buf, program, call.getOperands().get(1));
            break;
          default:
            throw new AssertionError(call.getOperator());
          }
        } else {
          throw new AssertionError(rex);
        }
      }
    }

    private static SqlBuilder toSql(SqlBuilder buf, RexLiteral rex) {
      switch (rex.getTypeName()) {
      case CHAR:
      case VARCHAR:
        return buf.append(
            new NlsString(rex.getValue2().toString(), null, null)
                .asSql(false, false));
      default:
        return buf.append(rex.getValue2().toString());
      }
    }

     */

    /**
     * Rule to convert an {@link LogicalAggregate}
     * to an {@link DocumentDbAggregate}.
     */
    private static class DocumentDbAggregateRule extends DocumentDbConverterRule {
        static final DocumentDbAggregateRule INSTANCE = Config.INSTANCE
                .withConversion(LogicalAggregate.class, Convention.NONE,
                        DocumentDbRel.CONVENTION, "DocumentDbAggregateRule")
                .withRuleFactory(DocumentDbAggregateRule::new)
                .toRule(DocumentDbAggregateRule.class);

        DocumentDbAggregateRule(final Config config) {
            super(config);
        }

        @Override public RelNode convert(final RelNode rel) {
            final LogicalAggregate agg = (LogicalAggregate) rel;
            final RelTraitSet traitSet =
                    agg.getTraitSet().replace(out);
            try {
                return new DocumentDbAggregate(
                        rel.getCluster(),
                        traitSet,
                        convert(agg.getInput(), traitSet.simplify()),
                        agg.getGroupSet(),
                        agg.getGroupSets(),
                        agg.getAggCallList());
            } catch (InvalidRelException e) {
                LOGGER.warn(e.toString());
                return null;
            }
        }
    }

    /*
    /**
     * Rule to convert an {@link org.apache.calcite.rel.logical.Union} to a
     * {@link MongoUnionRel}.
     o/
    private static class MongoUnionRule
        extends DocumentDbConverterRule {
      private MongoUnionRule(MongoConvention out) {
        super(
            Union.class,
            Convention.NONE,
            out,
            "MongoUnionRule");
      }

      public RelNode convert(RelNode rel) {
        final Union union = (Union) rel;
        final RelTraitSet traitSet =
            union.getTraitSet().replace(out);
        return new MongoUnionRel(
            rel.getCluster(),
            traitSet,
            convertList(union.getInputs(), traitSet),
            union.all);
      }
    }

    public static class MongoUnionRel
        extends Union
        implements MongoRel {
      public MongoUnionRel(
          RelOptCluster cluster,
          RelTraitSet traitSet,
          List<RelNode> inputs,
          boolean all) {
        super(cluster, traitSet, inputs, all);
      }

      public MongoUnionRel copy(
          RelTraitSet traitSet, List<RelNode> inputs, boolean all) {
        return new MongoUnionRel(getCluster(), traitSet, inputs, all);
      }

      @Override public RelOptCost computeSelfCost(RelOptPlanner planner) {
        return super.computeSelfCost(planner).multiplyBy(.1);
      }

      public SqlString implement(MongoImplementor implementor) {
        return setOpSql(this, implementor, "UNION");
      }
    }

    private static SqlString setOpSql(
        SetOp setOpRel, MongoImplementor implementor, String op) {
      final SqlBuilder buf = new SqlBuilder(implementor.dialect);
      for (Ord<RelNode> input : Ord.zip(setOpRel.getInputs())) {
        if (input.i > 0) {
          implementor.newline(buf)
              .append(op + (setOpRel.all ? " ALL " : ""));
          implementor.newline(buf);
        }
        buf.append(implementor.visitChild(input.i, input.e));
      }
      return buf.toSqlString();
    }

    /**
     * Rule to convert an {@link org.apache.calcite.rel.logical.LogicalIntersect}
     * to an {@link MongoIntersectRel}.
     o/
    private static class MongoIntersectRule
        extends DocumentDbConverterRule {
      private MongoIntersectRule(MongoConvention out) {
        super(
            LogicalIntersect.class,
            Convention.NONE,
            out,
            "MongoIntersectRule");
      }

      public RelNode convert(RelNode rel) {
        final LogicalIntersect intersect = (LogicalIntersect) rel;
        if (intersect.all) {
          return null; // INTERSECT ALL not implemented
        }
        final RelTraitSet traitSet =
            intersect.getTraitSet().replace(out);
        return new MongoIntersectRel(
            rel.getCluster(),
            traitSet,
            convertList(intersect.getInputs(), traitSet),
            intersect.all);
      }
    }

    public static class MongoIntersectRel
        extends Intersect
        implements MongoRel {
      public MongoIntersectRel(
          RelOptCluster cluster,
          RelTraitSet traitSet,
          List<RelNode> inputs,
          boolean all) {
        super(cluster, traitSet, inputs, all);
        assert !all;
      }

      public MongoIntersectRel copy(
          RelTraitSet traitSet, List<RelNode> inputs, boolean all) {
        return new MongoIntersectRel(getCluster(), traitSet, inputs, all);
      }

      public SqlString implement(MongoImplementor implementor) {
        return setOpSql(this, implementor, " intersect ");
      }
    }

    /**
     * Rule to convert an {@link org.apache.calcite.rel.logical.LogicalMinus}
     * to an {@link MongoMinusRel}.
     o/
    private static class MongoMinusRule
        extends DocumentDbConverterRule {
      private MongoMinusRule(MongoConvention out) {
        super(
            LogicalMinus.class,
            Convention.NONE,
            out,
            "MongoMinusRule");
      }

      public RelNode convert(RelNode rel) {
        final LogicalMinus minus = (LogicalMinus) rel;
        if (minus.all) {
          return null; // EXCEPT ALL not implemented
        }
        final RelTraitSet traitSet =
            rel.getTraitSet().replace(out);
        return new MongoMinusRel(
            rel.getCluster(),
            traitSet,
            convertList(minus.getInputs(), traitSet),
            minus.all);
      }
    }

    public static class MongoMinusRel
        extends Minus
        implements MongoRel {
      public MongoMinusRel(
          RelOptCluster cluster,
          RelTraitSet traitSet,
          List<RelNode> inputs,
          boolean all) {
        super(cluster, traitSet, inputs, all);
        assert !all;
      }

      public MongoMinusRel copy(
          RelTraitSet traitSet, List<RelNode> inputs, boolean all) {
        return new MongoMinusRel(getCluster(), traitSet, inputs, all);
      }

      public SqlString implement(MongoImplementor implementor) {
        return setOpSql(this, implementor, " minus ");
      }
    }

    public static class MongoValuesRule extends DocumentDbConverterRule {
      private MongoValuesRule(MongoConvention out) {
        super(
            LogicalValues.class,
            Convention.NONE,
            out,
            "MongoValuesRule");
      }

      @Override public RelNode convert(RelNode rel) {
        LogicalValues valuesRel = (LogicalValues) rel;
        return new MongoValuesRel(
            valuesRel.getCluster(),
            valuesRel.getRowType(),
            valuesRel.getTuples(),
            valuesRel.getTraitSet().plus(out));
      }
    }

    public static class MongoValuesRel
        extends Values
        implements MongoRel {
      MongoValuesRel(
          RelOptCluster cluster,
          RelDataType rowType,
          List<List<RexLiteral>> tuples,
          RelTraitSet traitSet) {
        super(cluster, rowType, tuples, traitSet);
      }

      @Override public RelNode copy(
          RelTraitSet traitSet, List<RelNode> inputs) {
        assert inputs.isEmpty();
        return new MongoValuesRel(
            getCluster(), rowType, tuples, traitSet);
      }

      public SqlString implement(MongoImplementor implementor) {
        throw new AssertionError(); // TODO:
      }
    }
    */
}<|MERGE_RESOLUTION|>--- conflicted
+++ resolved
@@ -362,27 +362,12 @@
                 // TODO: Handle case when DocumentDB supports $convert.
                 return strings.get(0);
             }
-<<<<<<< HEAD
-            final String stdOperator = MONGO_OPERATORS.get(call.getOperator());
-            if (stdOperator != null) {
-                // For comparisons other than equals we must check it exists and is not null.
-                final String op = "{" + stdOperator + ": [" + Util.commaList(strings) + "]}";
-                if (MONGO_OPERATORS.get(SqlStdOperatorTable.LESS_THAN).equals(stdOperator) ||
-                        MONGO_OPERATORS.get(SqlStdOperatorTable.LESS_THAN_OR_EQUAL).equals(stdOperator) ||
-                        MONGO_OPERATORS.get(SqlStdOperatorTable.NOT_EQUALS).equals(stdOperator) ||
-                        MONGO_OPERATORS.get(SqlStdOperatorTable.GREATER_THAN).equals(stdOperator) ||
-                        MONGO_OPERATORS.get(SqlStdOperatorTable.GREATER_THAN_OR_EQUAL).equals(stdOperator)) {
-                    return addNullChecksToQuery(strings, op);
-                }
-                return op;
-=======
 
             if (REX_CALL_TO_MONGO_MAP.containsKey(call.getOperator())) {
                 final String result = REX_CALL_TO_MONGO_MAP.get(call.getOperator()).apply(call, strings);
                 if (result != null) {
                     return result;
                 }
->>>>>>> af0d7766
             }
 
             throw new IllegalArgumentException("Translation of " + call
@@ -658,27 +643,6 @@
             }
         }
 
-<<<<<<< HEAD
-        private String addNullChecksToQuery(final List<String> strings, final String op) {
-            final StringBuilder sb = new StringBuilder("{$and: [");
-            sb.append(op);
-            for (int i = 0; i < 2; i++) {
-                if (!strings.get(i).equals("null")) {
-                    // The operator {$gt null} filters out any values that are null or undefined.
-                    sb.append("{$gt: [");
-                    sb.append(strings.get(i));
-                    sb.append(", null]}");
-                }
-            }
-            sb.append("]}");
-            return sb.toString();
-        }
-
-        private static String stripQuotes(final String s) {
-            return s.startsWith("'") && s.endsWith("'")
-                    ? s.substring(1, s.length() - 1)
-                    : s;
-=======
         private static String formatYearMonthFloorOperation(
                 final List<String> strings,
                 final TimeUnitRange timeUnitRange) {
@@ -764,7 +728,6 @@
                             SqlError.UNSUPPORTED_PROPERTY, timeUnitRange.toString());
             }
             return divisorLong;
->>>>>>> af0d7766
         }
     }
 
